// Copyright (c) 2013, Cloudera, inc.
//
// Row changelists are simply an encoded form of a list of updates to columns
// within a row. These are stored within the delta memstore and delta files.
#ifndef KUDU_COMMON_ROW_CHANGELIST_H
#define KUDU_COMMON_ROW_CHANGELIST_H

#include <boost/noncopyable.hpp>
#include <gtest/gtest.h>

#include "common/schema.h"
#include "gutil/casts.h"
#include "util/coding.h"
#include "util/coding-inl.h"
#include "util/faststring.h"
#include "util/memory/arena.h"

namespace kudu {


// A RowChangeList is a wrapper around a Slice which contains a "changelist".
//
// A changelist is a single mutation to a row -- it may be one of three types:
//  - UPDATE (set a new value for one or more columns)
//  - DELETE (remove the row)
//  - REINSERT (re-insert a "ghost" row, used only in the MemRowSet)
//
// RowChangeLists should be constructed using RowChangeListEncoder, and read
// using RowChangeListDecoder.
class RowChangeList {
public:
  RowChangeList() {}

  explicit RowChangeList(const faststring &fs) :
    encoded_data_(fs)
  {
    DebugChecks();
  }

  explicit RowChangeList(const Slice &s) :
    encoded_data_(s)
  {
    DebugChecks();
  }

  const Slice &slice() const { return encoded_data_; }

  // Return a string form of this changelist.
  string ToString(const Schema &schema) const;

  bool is_reinsert() const {
    return encoded_data_[0] == kReinsert;
  }

  enum ChangeType {
    ChangeType_min = 0,
    kUninitialized = 0,
    kUpdate = 1,
    kDelete = 2,
    kReinsert = 3,
    ChangeType_max = 3
  };

private:
  // Sanity-checks run in debug mode that this is a valid RowChangeList.
  void DebugChecks() {
    DCHECK_GT(encoded_data_.size(), 0);
    DCHECK(encoded_data_[0] == kUpdate ||
           encoded_data_[0] == kDelete ||
           encoded_data_[0] == kReinsert);
    if (encoded_data_[0] == kDelete) {
      DCHECK_EQ(1, encoded_data_.size());
    }
  }

  Slice encoded_data_;
};

class RowChangeListEncoder {
public:
  // Construct a new encoder.
  // NOTE: The 'schema' parameter is stored by reference, rather than copied.
  // It is assumed that this class is only used in tightly scoped contexts where
  // this is appropriate.
  RowChangeListEncoder(const Schema &schema,
                       faststring *dst) :
    schema_(schema),
    type_(RowChangeList::kUninitialized),
    dst_(dst)
  {}

  void Reset() {
    dst_->clear();
    type_ = RowChangeList::kUninitialized;
  }

  void SetToDelete() {
    SetType(RowChangeList::kDelete);
  }

  // TODO: This doesn't currently copy the indirected data, so
  // REINSERT deltas can't possibly work anywhere but in memory.
  // For now, there is an assertion in the DeltaFile flush code
  // that prevents us from accidentally depending on this anywhere
  // but in-memory.
  void SetToReinsert(const Slice &row_data) {
    SetType(RowChangeList::kReinsert);
    dst_->append(row_data.data(), row_data.size());
  }

  void AddColumnUpdate(size_t col_idx, const void *new_val) {
<<<<<<< HEAD
    if (type_ == RowChangeList::kUninitialized) {
      SetType(RowChangeList::kUpdate);
    } else {
      DCHECK_EQ(RowChangeList::kUpdate, type_);
    }

    const TypeInfo &ti = schema_.column(col_idx).type_info();\
=======
    const ColumnSchema& col_schema = schema_.column(col_idx);
    const TypeInfo &ti = col_schema.type_info();
>>>>>>> 0d3d70ca

    // Encode the column index
    InlinePutVarint32(dst_, col_idx);

    // If the column is nullable set the null flag
    if (col_schema.is_nullable()) {
      dst_->push_back(new_val == NULL);
      if (new_val == NULL) return;
    }

    // Copy the new value itself
    if (ti.type() == STRING) {
      const Slice *src = reinterpret_cast<const Slice *>(new_val);

      // If it's a Slice column, copy the length followed by the data.
      InlinePutVarint32(dst_, src->size());
      dst_->append(src->data(), src->size());
    } else {
      // Otherwise, just copy the data itself.
      dst_->append(new_val, ti.size());
    }
  }

  RowChangeList as_changelist() {
    return RowChangeList(*dst_);
  }

private:
  void SetType(RowChangeList::ChangeType type) {
    DCHECK_EQ(type_, RowChangeList::kUninitialized);
    type_ = type;
    dst_->push_back(type);
  }

  const Schema &schema_;
  RowChangeList::ChangeType type_;
  faststring *dst_;
};


class RowChangeListDecoder {
public:

  // Construct a new encoder.
  // NOTE: The 'schema' parameter is stored by reference, rather than copied.
  // It is assumed that this class is only used in tightly scoped contexts where
  // this is appropriate.
  RowChangeListDecoder(const Schema &schema,
                       const RowChangeList &src) :
    schema_(schema),
    remaining_(src.slice()),
    type_(RowChangeList::kUninitialized)
  {
  }

  Status Init() {
    if (PREDICT_FALSE(remaining_.empty())) {
      return Status::Corruption("empty changelist - expected type");
    }
    bool was_valid = tight_enum_test_cast<RowChangeList::ChangeType>(remaining_[0], &type_);
    if (PREDICT_FALSE(!was_valid || type_ == RowChangeList::kUninitialized)) {
      return Status::Corruption(StringPrintf("bad type enum value: %d", (int)remaining_[0]));
    }
    remaining_.remove_prefix(1);
    return Status::OK();
  }

  bool HasNext() const {
    DCHECK(!is_delete());
    return !remaining_.empty();
  }

<<<<<<< HEAD
  bool is_update() const {
    return type_ == RowChangeList::kUpdate;
  }

  bool is_delete() const {
    return type_ == RowChangeList::kDelete;
  }

  bool is_reinsert() const {
    return type_ == RowChangeList::kReinsert;
  }

  Slice reinserted_row_slice() const {
    DCHECK(is_reinsert());
    return remaining_;
  }

  template<class RowType, class ARENA>
  Status ApplyRowUpdate(RowType *dst_row, ARENA *arena) {
    DCHECK_EQ(RowChangeList::kUpdate, type_);
=======
  template<class RowType, class ArenaType>
  Status ApplyRowUpdate(RowType *dst_row, ArenaType *arena) {
>>>>>>> 0d3d70ca
    // TODO: Handle different schema
    DCHECK(schema_.Equals(dst_row->schema()));

    while (HasNext()) {
      size_t updated_col = 0xdeadbeef; // avoid un-initialized usage warning
      const void *new_val = NULL;
      RETURN_NOT_OK(DecodeNext(&updated_col, &new_val));
      if (schema_.column(updated_col).is_nullable()) {
        RETURN_NOT_OK(dst_row->CopyNullableCell(schema_, updated_col, new_val, arena));
      } else {
        RETURN_NOT_OK(dst_row->CopyCell(schema_, updated_col, new_val, arena));
      }
    }
    return Status::OK();
  }

<<<<<<< HEAD
  template<class ARENA>
  Status ApplyToOneColumn(size_t col_idx, void *dst_cell, ARENA *arena) {
    DCHECK_EQ(RowChangeList::kUpdate, type_);
=======
  template<class ColumnType, class ArenaType>
  Status ApplyToOneColumn(size_t row_idx, ColumnType *dst_col, size_t col_idx, ArenaType *arena) {
>>>>>>> 0d3d70ca
    while (HasNext()) {
      size_t updated_col = 0xdeadbeef; // avoid un-initialized usage warning
      const void *new_val = NULL;
      RETURN_NOT_OK(DecodeNext(&updated_col, &new_val));
      if (updated_col == col_idx) {
        if (schema_.column(updated_col).is_nullable()) {
          RETURN_NOT_OK(dst_col->CopyNullableCell(row_idx, new_val, arena));
        } else {
          RETURN_NOT_OK(dst_col->CopyCell(row_idx, new_val, arena));
        }
        // TODO: could potentially break; here if we're guaranteed to only have one update
        // per column in a RowChangeList (which would make sense!)
      }
    }
    return Status::OK();
  }

  // If this changelist is a DELETE or REINSERT, twiddle '*deleted' to reference
  // the new state of the row. If it is an UPDATE, this call has no effect.
  //
  // This is used during mutation traversal, to keep track of whether a row is
  // deleted or not.
  void TwiddleDeleteStatus(bool *deleted) {
    if (is_delete()) {
      DCHECK(!*deleted);
      *deleted = true;
    } else if (is_reinsert()) {
      DCHECK(*deleted);
      *deleted = false;
    }
  }

private:
  FRIEND_TEST(TestRowChangeList, TestEncodeDecodeUpdates);
  friend class RowChangeList;

  // Decode the next changed column.
  // Sets *col_idx to the changed column index.
  // Sets *val_out to point to the new value.
  //
  // *val_out may be set to temporary storage which is part of the
  // RowChangeListDecoder instance. So, the value is only valid until
  // the next call to DecodeNext.
  //
  // That is to say, in the case of a string column, *val_out will
  // be a temporary Slice object which is only temporarily valid.
  // But, that Slice object will itself point to data which is part
  // of the source data that was passed in.
  Status DecodeNext(size_t *col_idx, const void ** val_out) {
    DCHECK_NE(type_, RowChangeList::kUninitialized) << "Must call Init()";
    // Decode the column index.
    uint32_t idx;
    if (!GetVarint32(&remaining_, &idx)) {
      return Status::Corruption("Invalid column index varint in delta");
    }

    *col_idx = idx;

    const ColumnSchema& col_schema = schema_.column(idx);
    const TypeInfo &ti = col_schema.type_info();

    // If the column is nullable check the null flag
    if (col_schema.is_nullable()) {
      if (remaining_.size() < 1) {
        return Status::Corruption("Missing column nullable varint in delta");
      }

      int is_null = *remaining_.data();
      remaining_.remove_prefix(1);

      // The value is null
      if (is_null) {
        *val_out = NULL;
        return Status::OK();
      }
    }

    // Decode the value itself
    if (ti.type() == STRING) {
      if (!GetLengthPrefixedSlice(&remaining_, &last_decoded_slice_)) {
        return Status::Corruption("invalid slice in delta");
      }

      *val_out = &last_decoded_slice_;

    } else {
      *val_out = remaining_.data();
      remaining_.remove_prefix(ti.size());
    }

    return Status::OK();
  }


  const Schema &schema_;

  // Data remaining in the source buffer.
  // This slice is advanced forward as entries are decoded.
  Slice remaining_;

  RowChangeList::ChangeType type_;

  // If an update is encountered which uses indirect data (eg a string update), then
  // this Slice is used as temporary storage to point to that indirected data.
  Slice last_decoded_slice_;
};


} // namespace kudu

// Defined for tight_enum_test_cast<> -- has to be defined outside of any namespace.
MAKE_ENUM_LIMITS(kudu::RowChangeList::ChangeType,
                 kudu::RowChangeList::ChangeType_min,
                 kudu::RowChangeList::ChangeType_max);

#endif<|MERGE_RESOLUTION|>--- conflicted
+++ resolved
@@ -109,18 +109,14 @@
   }
 
   void AddColumnUpdate(size_t col_idx, const void *new_val) {
-<<<<<<< HEAD
     if (type_ == RowChangeList::kUninitialized) {
       SetType(RowChangeList::kUpdate);
     } else {
       DCHECK_EQ(RowChangeList::kUpdate, type_);
     }
 
-    const TypeInfo &ti = schema_.column(col_idx).type_info();\
-=======
     const ColumnSchema& col_schema = schema_.column(col_idx);
     const TypeInfo &ti = col_schema.type_info();
->>>>>>> 0d3d70ca
 
     // Encode the column index
     InlinePutVarint32(dst_, col_idx);
@@ -193,7 +189,6 @@
     return !remaining_.empty();
   }
 
-<<<<<<< HEAD
   bool is_update() const {
     return type_ == RowChangeList::kUpdate;
   }
@@ -211,13 +206,8 @@
     return remaining_;
   }
 
-  template<class RowType, class ARENA>
-  Status ApplyRowUpdate(RowType *dst_row, ARENA *arena) {
-    DCHECK_EQ(RowChangeList::kUpdate, type_);
-=======
   template<class RowType, class ArenaType>
   Status ApplyRowUpdate(RowType *dst_row, ArenaType *arena) {
->>>>>>> 0d3d70ca
     // TODO: Handle different schema
     DCHECK(schema_.Equals(dst_row->schema()));
 
@@ -234,14 +224,9 @@
     return Status::OK();
   }
 
-<<<<<<< HEAD
-  template<class ARENA>
-  Status ApplyToOneColumn(size_t col_idx, void *dst_cell, ARENA *arena) {
-    DCHECK_EQ(RowChangeList::kUpdate, type_);
-=======
   template<class ColumnType, class ArenaType>
   Status ApplyToOneColumn(size_t row_idx, ColumnType *dst_col, size_t col_idx, ArenaType *arena) {
->>>>>>> 0d3d70ca
+    DCHECK_EQ(RowChangeList::kUpdate, type_);
     while (HasNext()) {
       size_t updated_col = 0xdeadbeef; // avoid un-initialized usage warning
       const void *new_val = NULL;
